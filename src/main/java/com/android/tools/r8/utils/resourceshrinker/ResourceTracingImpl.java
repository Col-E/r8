--- conflicted
+++ resolved
@@ -33,12 +33,7 @@
   @Override
   public void setProvider(AndroidResourceProvider provider) {
     this.provider = provider;
-<<<<<<< HEAD
-    // new R8ResourceShrinkerState();
-    // TODO(b/287398085): Instantiate with resource table, currently the resource table in the tests
-    // is not valid. This just ensures that we can access the class from r8 with the new gradle
-    // setup.
-=======
+
     R8ResourceShrinkerState r8ResourceShrinkerState = new R8ResourceShrinkerState();
     try {
       for (AndroidResourceInput androidResource : provider.getAndroidResources()) {
@@ -49,7 +44,6 @@
     } catch (ResourceException e) {
       throw new CompilationError("Failed reading the resource table inputs", e);
     }
->>>>>>> d6a3a4c2
   }
 
   @Override
