// Copyright (c) 2022, the R8 project authors. Please see the AUTHORS file
// for details. All rights reserved. Use of this source code is governed by a
// BSD-style license that can be found in the LICENSE file.

package com.android.tools.r8.horizontalclassmerging;

import com.android.tools.r8.cf.code.CfConstClass;
import com.android.tools.r8.cf.code.CfConstNull;
import com.android.tools.r8.cf.code.CfConstNumber;
import com.android.tools.r8.cf.code.CfConstString;
import com.android.tools.r8.cf.code.CfDexItemBasedConstString;
import com.android.tools.r8.cf.code.CfInstanceFieldWrite;
import com.android.tools.r8.cf.code.CfInstruction;
import com.android.tools.r8.cf.code.CfInvoke;
import com.android.tools.r8.cf.code.CfLabel;
import com.android.tools.r8.cf.code.CfLoad;
import com.android.tools.r8.cf.code.CfPosition;
import com.android.tools.r8.cf.code.CfReturnVoid;
import com.android.tools.r8.cf.code.CfSafeCheckCast;
import com.android.tools.r8.graph.AppInfoWithClassHierarchy;
import com.android.tools.r8.graph.AppView;
import com.android.tools.r8.graph.CfCode;
import com.android.tools.r8.graph.DexField;
import com.android.tools.r8.graph.DexMethod;
import com.android.tools.r8.graph.DexType;
import com.android.tools.r8.graph.ProgramMethod;
import com.android.tools.r8.graph.lens.GraphLens;
import com.android.tools.r8.graph.lens.MethodLookupResult;
import com.android.tools.r8.ir.analysis.value.SingleConstValue;
import com.android.tools.r8.ir.analysis.value.SingleDexItemBasedStringValue;
import com.android.tools.r8.ir.code.Position;
import com.android.tools.r8.ir.code.Position.SyntheticPosition;
import com.android.tools.r8.ir.code.ValueType;
import com.android.tools.r8.ir.conversion.ExtraParameter;
import com.android.tools.r8.ir.optimize.info.field.InstanceFieldInitializationInfo;
import com.android.tools.r8.utils.IntBox;
import com.google.common.collect.ImmutableList;
import java.util.List;
import java.util.Map;
import org.objectweb.asm.Opcodes;

/**
 * Similar to CfCode, but with a marker that makes it possible to recognize this is synthesized by
 * the horizontal class merger.
 */
public class IncompleteMergedInstanceInitializerCode extends IncompleteHorizontalClassMergerCode {

  private final DexField classIdField;
  private final int extraNulls;
  private final DexMethod originalMethodReference;

  private final Map<DexField, InstanceFieldInitializationInfo> instanceFieldAssignmentsPre;
  private final Map<DexField, InstanceFieldInitializationInfo> instanceFieldAssignmentsPost;

  private final DexMethod parentConstructor;
  private final List<InstanceFieldInitializationInfo> parentConstructorArguments;

  IncompleteMergedInstanceInitializerCode(
      DexField classIdField,
      int extraNulls,
      DexMethod originalMethodReference,
      Map<DexField, InstanceFieldInitializationInfo> instanceFieldAssignmentsPre,
      Map<DexField, InstanceFieldInitializationInfo> instanceFieldAssignmentsPost,
      DexMethod parentConstructor,
      List<InstanceFieldInitializationInfo> parentConstructorArguments) {
    this.classIdField = classIdField;
    this.extraNulls = extraNulls;
    this.originalMethodReference = originalMethodReference;
    this.instanceFieldAssignmentsPre = instanceFieldAssignmentsPre;
    this.instanceFieldAssignmentsPost = instanceFieldAssignmentsPost;
    this.parentConstructor = parentConstructor;
    this.parentConstructorArguments = parentConstructorArguments;
  }

  @Override
  public CfCode toCfCode(
      AppView<? extends AppInfoWithClassHierarchy> appView,
      ProgramMethod method,
      HorizontalClassMergerGraphLens lens) {
    int[] argumentToLocalIndex = new int[method.getDefinition().getNumberOfArguments()];
    int maxLocals = 0;
    for (int argumentIndex = 0; argumentIndex < argumentToLocalIndex.length; argumentIndex++) {
      argumentToLocalIndex[argumentIndex] = maxLocals;
      maxLocals += method.getArgumentType(argumentIndex).getRequiredRegisters();
    }

    IntBox maxStack = new IntBox();
    ImmutableList.Builder<CfInstruction> instructionBuilder = ImmutableList.builder();

    Position preamblePosition =
        SyntheticPosition.builder()
            .setLine(0)
            .setMethod(method.getReference())
            .setIsD8R8Synthesized(method.getDefinition().isD8R8Synthesized())
            .build();
    CfPosition position = new CfPosition(new CfLabel(), preamblePosition);
    instructionBuilder.add(position);
    instructionBuilder.add(position.getLabel());

    // Assign class id.
    if (classIdField != null) {
      int classIdLocalIndex = maxLocals - 1 - extraNulls;
      instructionBuilder.add(CfLoad.ALOAD_0);
      instructionBuilder.add(CfLoad.loadInt(classIdLocalIndex));
      instructionBuilder.add(
          new CfInstanceFieldWrite(
              lens.getRenamedFieldSignature(classIdField, lens.getPrevious())));
      maxStack.set(2);
    }

    // Assign each field.
    addCfInstructionsForInstanceFieldAssignments(
        appView,
        method,
        instructionBuilder,
        instanceFieldAssignmentsPre,
        argumentToLocalIndex,
        maxStack,
        lens);

    // Load receiver for parent constructor call.
    int stackHeightForParentConstructorCall = 1;
    instructionBuilder.add(CfLoad.ALOAD_0);

    // Load constructor arguments.
    MethodLookupResult parentConstructorLookup = lens.lookupInvokeDirect(parentConstructor, method);

    int i = 0;
    for (InstanceFieldInitializationInfo initializationInfo : parentConstructorArguments) {
      stackHeightForParentConstructorCall +=
          addCfInstructionsForInitializationInfo(
              instructionBuilder,
              initializationInfo,
              argumentToLocalIndex,
              parentConstructorLookup.getReference().getParameter(i));
      i++;
    }

    for (ExtraParameter extraParameter :
        parentConstructorLookup.getPrototypeChanges().getExtraParameters()) {
      stackHeightForParentConstructorCall +=
          addCfInstructionsForInitializationInfo(
              instructionBuilder,
              extraParameter.getValue(appView),
              argumentToLocalIndex,
              parentConstructorLookup.getReference().getParameter(i));
      i++;
    }

    assert i == parentConstructorLookup.getReference().getParameters().size();

    // Invoke parent constructor.
    instructionBuilder.add(
        new CfInvoke(Opcodes.INVOKESPECIAL, parentConstructorLookup.getReference(), false));
    maxStack.setMax(stackHeightForParentConstructorCall);

    // Assign each field.
    addCfInstructionsForInstanceFieldAssignments(
        appView,
        method,
        instructionBuilder,
        instanceFieldAssignmentsPost,
        argumentToLocalIndex,
        maxStack,
        lens);

    // Return.
    instructionBuilder.add(CfReturnVoid.INSTANCE);

    return new CfCode(
        originalMethodReference.getHolderType(),
        maxStack.get(),
        maxLocals,
        instructionBuilder.build()) {

      @Override
      public GraphLens getCodeLens(AppView<?> appView) {
        return lens;
      }
    };
  }

  private static void addCfInstructionsForInstanceFieldAssignments(
      AppView<? extends AppInfoWithClassHierarchy> appView,
      ProgramMethod method,
      ImmutableList.Builder<CfInstruction> instructionBuilder,
      Map<DexField, InstanceFieldInitializationInfo> instanceFieldAssignments,
      int[] argumentToLocalIndex,
      IntBox maxStack,
      HorizontalClassMergerGraphLens lens) {
    instanceFieldAssignments.forEach(
        (field, initializationInfo) -> {
          // Load the receiver, the field value, and then set the field.
          instructionBuilder.add(CfLoad.ALOAD_0);
          int stackSizeForInitializationInfo =
              addCfInstructionsForInitializationInfo(
                  instructionBuilder, initializationInfo, argumentToLocalIndex, field.getType());
          DexField rewrittenField = lens.getRenamedFieldSignature(field, lens.getPrevious());

          // Insert a check to ensure the program continues to type check according to Java type
          // checking. Otherwise, instance initializer merging may cause open interfaces. If
          // <init>(A) and <init>(B) both have the behavior `this.i = arg; this.j = arg` where the
          // type of `i` is I and the type of `j` is J, and both A and B implements I and J, then
          // the constructors are merged into a single constructor <init>(java.lang.Object), which
          // is no longer strictly type checking. Note that no choice of parameter type would solve
          // this.
          if (initializationInfo.isArgumentInitializationInfo()) {
            int argumentIndex =
                initializationInfo.asArgumentInitializationInfo().getArgumentIndex();
            if (argumentIndex > 0) {
              DexType argumentType = method.getArgumentType(argumentIndex);
              if (argumentType.isClassType()
                  && !appView.appInfo().isSubtype(argumentType, rewrittenField.getType())) {
                instructionBuilder.add(new CfSafeCheckCast(rewrittenField.getType()));
              }
            }
          }

          instructionBuilder.add(new CfInstanceFieldWrite(rewrittenField));
          maxStack.setMax(stackSizeForInitializationInfo + 1);
        });
  }

  private static int addCfInstructionsForInitializationInfo(
      ImmutableList.Builder<CfInstruction> instructionBuilder,
      InstanceFieldInitializationInfo initializationInfo,
      int[] argumentToLocalIndex,
      DexType type) {
    if (initializationInfo.isArgumentInitializationInfo()) {
      int argumentIndex = initializationInfo.asArgumentInitializationInfo().getArgumentIndex();
      instructionBuilder.add(
              CfLoad.load(ValueType.fromDexType(type), argumentToLocalIndex[argumentIndex]));
      return type.getRequiredRegisters();
    }

    assert initializationInfo.isSingleValue();
    assert initializationInfo.asSingleValue().isSingleConstValue();

    SingleConstValue singleConstValue = initializationInfo.asSingleValue().asSingleConstValue();
    if (singleConstValue.isSingleConstClassValue()) {
      instructionBuilder.add(
          new CfConstClass(singleConstValue.asSingleConstClassValue().getType()));
      return 1;
    } else if (singleConstValue.isSingleDexItemBasedStringValue()) {
      SingleDexItemBasedStringValue dexItemBasedStringValue =
          singleConstValue.asSingleDexItemBasedStringValue();
      instructionBuilder.add(
          new CfDexItemBasedConstString(
              dexItemBasedStringValue.getItem(), dexItemBasedStringValue.getNameComputationInfo()));
      return 1;
    } else if (singleConstValue.isNull()) {
      assert type.isReferenceType();
      instructionBuilder.add(new CfConstNull());
      return 1;
    } else if (singleConstValue.isSingleNumberValue()) {
<<<<<<< HEAD
      if (type.isReferenceType()) {
        assert singleConstValue.isNull();
        instructionBuilder.add(CfConstNull.INSTANCE);
        return 1;
      } else {
        instructionBuilder.add(
            CfConstNumber.constNumber(
                singleConstValue.asSingleNumberValue().getValue(), ValueType.fromDexType(type)));
        return type.getRequiredRegisters();
      }
=======
      assert type.isPrimitiveType();
      instructionBuilder.add(
          new CfConstNumber(
              singleConstValue.asSingleNumberValue().getValue(), ValueType.fromDexType(type)));
      return type.getRequiredRegisters();
>>>>>>> 4156c947
    } else {
      assert singleConstValue.isSingleStringValue();
      instructionBuilder.add(
          new CfConstString(singleConstValue.asSingleStringValue().getDexString()));
      return 1;
    }
  }

  @Override
  public String toString() {
    return "IncompleteMergedInstanceInitializerCode";
  }
}<|MERGE_RESOLUTION|>--- conflicted
+++ resolved
@@ -250,10 +250,9 @@
       return 1;
     } else if (singleConstValue.isNull()) {
       assert type.isReferenceType();
-      instructionBuilder.add(new CfConstNull());
+      instructionBuilder.add(CfConstNull.INSTANCE);
       return 1;
     } else if (singleConstValue.isSingleNumberValue()) {
-<<<<<<< HEAD
       if (type.isReferenceType()) {
         assert singleConstValue.isNull();
         instructionBuilder.add(CfConstNull.INSTANCE);
@@ -264,13 +263,6 @@
                 singleConstValue.asSingleNumberValue().getValue(), ValueType.fromDexType(type)));
         return type.getRequiredRegisters();
       }
-=======
-      assert type.isPrimitiveType();
-      instructionBuilder.add(
-          new CfConstNumber(
-              singleConstValue.asSingleNumberValue().getValue(), ValueType.fromDexType(type)));
-      return type.getRequiredRegisters();
->>>>>>> 4156c947
     } else {
       assert singleConstValue.isSingleStringValue();
       instructionBuilder.add(
