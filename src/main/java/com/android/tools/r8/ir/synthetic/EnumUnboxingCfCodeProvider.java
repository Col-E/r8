--- conflicted
+++ resolved
@@ -108,20 +108,11 @@
       }
       methodMap.forEach(
           (unboxedEnumValue, method) -> {
-<<<<<<< HEAD
-            CfLabel dest = new CfLabel();
-            instructions.add(CfLoad.load(ValueType.fromDexType(factory.intType), 0));
-            instructions.add(CfConstNumber.constNumber(unboxedEnumValue, ValueType.INT));
-            instructions.add(new CfIfCmp(IfType.NE, ValueType.INT, dest));
-            addReturnInvoke(instructions, method);
-            instructions.add(dest);
-            instructions.add(frameBuilder.build());
-=======
             boolean lastCase = methodMap.lastIntKey() == unboxedEnumValue && !hasDefaultCase;
             if (!lastCase) {
               CfLabel dest = new CfLabel();
-              instructions.add(new CfLoad(ValueType.fromDexType(factory.intType), 0));
-              instructions.add(new CfConstNumber(unboxedEnumValue, ValueType.INT));
+              instructions.add(CfLoad.load(ValueType.fromDexType(factory.intType), 0));
+              instructions.add(CfConstNumber.constNumber(unboxedEnumValue, ValueType.INT));
               instructions.add(new CfIfCmp(IfType.NE, ValueType.INT, dest));
               addReturnInvoke(instructions, method);
               instructions.add(dest);
@@ -129,7 +120,6 @@
             } else {
               addReturnInvoke(instructions, method);
             }
->>>>>>> c5cf4af0
           });
 
       if (hasDefaultCase) {
