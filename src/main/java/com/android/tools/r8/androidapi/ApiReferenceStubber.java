// Copyright (c) 2021, the R8 project authors. Please see the AUTHORS file
// for details. All rights reserved. Use of this source code is governed by a
// BSD-style license that can be found in the LICENSE file.

package com.android.tools.r8.androidapi;

import static com.android.tools.r8.utils.MapUtils.ignoreKey;

import com.android.tools.r8.errors.MissingGlobalSyntheticsConsumerDiagnostic;
import com.android.tools.r8.errors.Unreachable;
import com.android.tools.r8.graph.AppInfo;
import com.android.tools.r8.graph.AppView;
import com.android.tools.r8.graph.Code;
import com.android.tools.r8.graph.DexClass;
import com.android.tools.r8.graph.DexCode.TryHandler;
import com.android.tools.r8.graph.DexCode.TryHandler.TypeAddrPair;
import com.android.tools.r8.graph.DexEncodedMethod;
import com.android.tools.r8.graph.DexItemFactory;
import com.android.tools.r8.graph.DexLibraryClass;
import com.android.tools.r8.graph.DexProgramClass;
import com.android.tools.r8.graph.DexString;
import com.android.tools.r8.graph.DexType;
import com.android.tools.r8.graph.LibraryClass;
import com.android.tools.r8.graph.MethodAccessFlags;
import com.android.tools.r8.graph.ThrowExceptionCode;
import com.android.tools.r8.shaking.AppInfoWithLiveness;
import com.android.tools.r8.synthesis.CommittedItems;
import com.android.tools.r8.synthesis.SyntheticItems;
import com.android.tools.r8.utils.ListUtils;
import com.android.tools.r8.utils.ThreadUtils;
import com.android.tools.r8.utils.WorkList;
import com.google.common.collect.Sets;
import java.util.Arrays;
import java.util.Collection;
import java.util.Map;
import java.util.Set;
import java.util.concurrent.ConcurrentHashMap;
import java.util.concurrent.ExecutionException;
import java.util.concurrent.ExecutorService;
import java.util.function.Function;

/**
 * The only instructions we do not outline is constant classes, instance-of/checkcast and exception
 * guards. For program classes we also visit super types if these are library otherwise we will
 * visit the program super type's super types when visiting that program class.
 */
public class ApiReferenceStubber {

  private final AppView<?> appView;
  private final Map<DexLibraryClass, Set<DexProgramClass>> referencingContexts =
      new ConcurrentHashMap<>();
  private final Set<DexLibraryClass> libraryClassesToMock = Sets.newConcurrentHashSet();
  private final Set<DexType> seenTypes = Sets.newConcurrentHashSet();
  private final AndroidApiLevelCompute apiLevelCompute;
  private final ApiReferenceStubberEventConsumer eventConsumer;

  public ApiReferenceStubber(AppView<?> appView) {
    this.appView = appView;
    this.apiLevelCompute = appView.apiLevelCompute();
    this.eventConsumer = ApiReferenceStubberEventConsumer.create(appView);
  }

  public void run(ExecutorService executorService) throws ExecutionException {
    if (appView.options().isGeneratingDex()
        && appView.options().apiModelingOptions().enableStubbingOfClasses) {
      Collection<DexProgramClass> classes =
          ListUtils.filter(
              appView.appInfo().classes(), DexProgramClass::originatesFromClassResource);
      // Finding super types is really fast so no need to pay the overhead of threading if the
      // number of classes is low.
      if (classes.size() > 2) {
        ThreadUtils.processItems(classes, this::processClass, executorService);
      } else {
        classes.forEach(this::processClass);
      }
    }
    if (!libraryClassesToMock.isEmpty()) {
      libraryClassesToMock.forEach(
          clazz ->
              mockMissingLibraryClass(
                  appView,
                  referencingContexts::get,
                  clazz,
                  ThrowExceptionCode.create(appView.dexItemFactory().noClassDefFoundErrorType),
                  eventConsumer));
      // Commit the synthetic items.
      if (appView.hasLiveness()) {
        CommittedItems committedItems = appView.getSyntheticItems().commit(appView.appInfo().app());
        AppView<AppInfoWithLiveness> appInfoWithLivenessAppView = appView.withLiveness();
        appInfoWithLivenessAppView.setAppInfo(
            appInfoWithLivenessAppView.appInfo().rebuildWithLiveness(committedItems));
<<<<<<< HEAD
=======
      } else if (appView.hasClassHierarchy()) {
        CommittedItems committedItems = appView.getSyntheticItems().commit(appView.appInfo().app());
        appView
            .withClassHierarchy()
            .setAppInfo(
                appView.appInfo().withClassHierarchy().rebuildWithClassHierarchy(committedItems));
>>>>>>> 405520af
      } else {
        AppInfo info = appView.appInfo();
        if (appView.hasClassHierarchy()) {
          appView
              .withClassHierarchy()
              .setAppInfo(
                  info.withClassHierarchy().rebuildWithClassHierarchy(committedItems));
        } else {
          appView
              .withoutClassHierarchy()
              .setAppInfo(
                  new AppInfo(
                      info.getSyntheticItems().commit(appView.app()),
                      info.getMainDexInfo()));

        }
        appView.appInfo().setFilter(info.getFilter());
      }
    }
    eventConsumer.finished(appView);
  }

  private boolean isAlreadyOutlined(DexProgramClass clazz) {
    SyntheticItems syntheticItems = appView.getSyntheticItems();
    return syntheticItems.isSyntheticOfKind(clazz.getType(), kinds -> kinds.API_MODEL_OUTLINE)
        || syntheticItems.isSyntheticOfKind(
            clazz.getType(), kinds -> kinds.API_MODEL_OUTLINE_WITHOUT_GLOBAL_MERGING);
  }

  public void processClass(DexProgramClass clazz) {
    assert clazz.originatesFromClassResource();
    if (isAlreadyOutlined(clazz)) {
      return;
    }
    // We cannot reliably create a stub that will have the same throwing behavior for all VMs.
    // Only create stubs for exceptions to allow them being present in catch handlers and super
    // types of existing program classes. See b/258270051 and b/259076765 for more information.
    clazz
        .allImmediateSupertypes()
        .forEach(superType -> findReferencedLibraryClasses(superType, clazz));
    clazz.forEachProgramMethodMatching(
        DexEncodedMethod::hasCode,
        method -> {
          Code code = method.getDefinition().getCode();
          if (!code.isDexCode()) {
            return;
          }
          for (TryHandler handler : code.asDexCode().getHandlers()) {
            for (TypeAddrPair pair : handler.pairs) {
              DexType rewrittenType = appView.graphLens().lookupType(pair.getType());
              findReferencedLibraryClasses(rewrittenType, clazz);
            }
          }
        });
  }

  private void findReferencedLibraryClasses(DexType type, DexProgramClass context) {
    if (!type.isClassType() || isJavaType(type, appView.dexItemFactory())) {
      return;
    }
    WorkList.newIdentityWorkList(type, seenTypes)
        .process(
            (classType, workList) -> {
              DexClass clazz = appView.definitionFor(classType);
              if (clazz == null || !clazz.isLibraryClass()) {
                return;
              }
              ComputedApiLevel androidApiLevel =
                  apiLevelCompute.computeApiLevelForLibraryReference(
                      clazz.type, ComputedApiLevel.unknown());
              if (androidApiLevel.isGreaterThan(appView.computedMinApiLevel())
                  && androidApiLevel.isKnownApiLevel()) {
                workList.addIfNotSeen(clazz.allImmediateSupertypes());
                libraryClassesToMock.add(clazz.asLibraryClass());
                referencingContexts
                    .computeIfAbsent(clazz.asLibraryClass(), ignoreKey(Sets::newConcurrentHashSet))
                    .add(context);
              }
            });
  }

  public static boolean isJavaType(DexType type, DexItemFactory factory) {
    DexString typeDescriptor = type.getDescriptor();
    return type == factory.objectType
        || typeDescriptor.startsWith(factory.comSunDescriptorPrefix)
        || typeDescriptor.startsWith(factory.javaDescriptorPrefix)
        || typeDescriptor.startsWith(factory.javaxDescriptorPrefix)
        || typeDescriptor.startsWith(factory.jdkDescriptorPrefix)
        || typeDescriptor.startsWith(factory.sunDescriptorPrefix);
  }

  public static void mockMissingLibraryClass(
      AppView<?> appView,
      Function<LibraryClass, Set<DexProgramClass>> referencingContextSupplier,
      DexLibraryClass libraryClass,
      ThrowExceptionCode throwExceptionCode,
      ApiReferenceStubberEventConsumer eventConsumer) {
    DexItemFactory factory = appView.dexItemFactory();
    // Do not stub the anything starting with java (including the object type).
    if (isJavaType(libraryClass.getType(), factory)) {
      return;
    }
    // Check if desugared library will bridge the type.
    if (appView
        .options()
        .machineDesugaredLibrarySpecification
        .isSupported(libraryClass.getType())) {
      return;
    }
    Set<DexProgramClass> contexts = referencingContextSupplier.apply(libraryClass);
    if (contexts == null) {
      throw new Unreachable("Attempt to create a global synthetic with no contexts");
    }
    DexProgramClass mockClass =
        appView
            .appInfo()
            .getSyntheticItems()
            .ensureGlobalClass(
                () -> new MissingGlobalSyntheticsConsumerDiagnostic("API stubbing"),
                kinds -> kinds.API_MODEL_STUB,
                libraryClass.getType(),
                contexts,
                appView,
                classBuilder -> {
                  classBuilder
                      .setSuperType(libraryClass.getSuperType())
                      .setInterfaces(Arrays.asList(libraryClass.getInterfaces().values))
                      // Add throwing static initializer
                      .addMethod(
                          methodBuilder ->
                              methodBuilder
                                  .setName(factory.classConstructorMethodName)
                                  .setProto(factory.createProto(factory.voidType))
                                  .setAccessFlags(MethodAccessFlags.createForClassInitializer())
                                  .setCode(method -> throwExceptionCode));
                  if (libraryClass.isInterface()) {
                    classBuilder.setInterface();
                  }
                  if (!libraryClass.isFinal()) {
                    classBuilder.unsetFinal();
                  }
                },
                clazz -> eventConsumer.acceptMockedLibraryClass(clazz, libraryClass));
    if (!eventConsumer.isEmpty()) {
      for (DexProgramClass context : contexts) {
        eventConsumer.acceptMockedLibraryClassContext(mockClass, libraryClass, context);
      }
    }
  }
}<|MERGE_RESOLUTION|>--- conflicted
+++ resolved
@@ -84,20 +84,16 @@
                   ThrowExceptionCode.create(appView.dexItemFactory().noClassDefFoundErrorType),
                   eventConsumer));
       // Commit the synthetic items.
+      CommittedItems committedItems = appView.getSyntheticItems().commit(appView.appInfo().app());
       if (appView.hasLiveness()) {
-        CommittedItems committedItems = appView.getSyntheticItems().commit(appView.appInfo().app());
         AppView<AppInfoWithLiveness> appInfoWithLivenessAppView = appView.withLiveness();
         appInfoWithLivenessAppView.setAppInfo(
             appInfoWithLivenessAppView.appInfo().rebuildWithLiveness(committedItems));
-<<<<<<< HEAD
-=======
       } else if (appView.hasClassHierarchy()) {
-        CommittedItems committedItems = appView.getSyntheticItems().commit(appView.appInfo().app());
         appView
             .withClassHierarchy()
             .setAppInfo(
                 appView.appInfo().withClassHierarchy().rebuildWithClassHierarchy(committedItems));
->>>>>>> 405520af
       } else {
         AppInfo info = appView.appInfo();
         if (appView.hasClassHierarchy()) {
