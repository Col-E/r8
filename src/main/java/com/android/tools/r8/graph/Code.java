// Copyright (c) 2016, the R8 project authors. Please see the AUTHORS file
// for details. All rights reserved. Use of this source code is governed by a
// BSD-style license that can be found in the LICENSE file.
package com.android.tools.r8.graph;

import com.android.tools.r8.dex.MixedSectionCollection;
import com.android.tools.r8.dex.code.CfOrDexInstruction;
import com.android.tools.r8.errors.Unreachable;
import com.android.tools.r8.graph.bytecodemetadata.BytecodeInstructionMetadata;
import com.android.tools.r8.graph.bytecodemetadata.BytecodeMetadata;
import com.android.tools.r8.graph.lens.GraphLens;
import com.android.tools.r8.graph.proto.RewrittenPrototypeDescription;
import com.android.tools.r8.ir.code.IRCode;
import com.android.tools.r8.ir.code.NumberGenerator;
import com.android.tools.r8.ir.code.Position;
import com.android.tools.r8.ir.code.Position.PositionBuilder;
import com.android.tools.r8.ir.conversion.MethodConversionOptions;
import com.android.tools.r8.ir.conversion.MethodConversionOptions.MutableMethodConversionOptions;
import com.android.tools.r8.lightir.LirCode;
import com.android.tools.r8.origin.Origin;
import com.android.tools.r8.utils.RetracerForCodePrinting;
import com.android.tools.r8.utils.structural.Copyable;
import it.unimi.dsi.fastutil.ints.Int2ReferenceMap;

import javax.annotation.Nonnull;
import java.util.function.Consumer;

public abstract class Code extends CachedHashValueDexItem {

  public final IRCode buildIR(ProgramMethod method, AppView<?> appView, Origin origin) {
    return buildIR(method, appView, origin, MethodConversionOptions.forLirPhase(appView));
  }

  public abstract IRCode buildIR(
      ProgramMethod method,
      AppView<?> appView,
      Origin origin,
      MutableMethodConversionOptions conversionOptions);

  public IRCode buildInliningIR(
      ProgramMethod context,
      ProgramMethod method,
      AppView<?> appView,
      GraphLens codeLens,
      NumberGenerator valueNumberGenerator,
      Position callerPosition,
      Origin origin,
      RewrittenPrototypeDescription protoChanges) {
    throw new Unreachable("Unexpected attempt to build IR graph for inlining from: "
        + getClass().getCanonicalName());
  }

  public GraphLens getCodeLens(AppView<?> appView) {
    return appView.codeLens();
  }

  public BytecodeMetadata<? extends CfOrDexInstruction> getMetadata() {
    return null;
  }

  public BytecodeInstructionMetadata getMetadata(CfOrDexInstruction instruction) {
    return null;
  }

  public void clearMetadata() {}

  public abstract void registerCodeReferences(ProgramMethod method, UseRegistry registry);

  public abstract void registerCodeReferencesForDesugaring(
      ClasspathMethod method, UseRegistry registry);

  public void registerArgumentReferences(DexEncodedMethod method, ArgumentUse registry) {
    throw new Unreachable();
  }

  public Int2ReferenceMap<DebugLocalInfo> collectParameterInfo(
      DexEncodedMethod encodedMethod, AppView<?> appView) {
    throw new Unreachable();
  }

  @Override
  public abstract String toString();

  public abstract String toString(DexEncodedMethod method, RetracerForCodePrinting retracer);

  public boolean isCfCode() {
    return false;
  }

  public boolean isCfWritableCode() {
    return false;
  }

  public boolean isDefaultInstanceInitializerCode() {
    return false;
  }

  public DefaultInstanceInitializerCode asDefaultInstanceInitializerCode() {
    return null;
  }

  public boolean isDexCode() {
    return false;
  }

  public boolean isDexWritableCode() {
    return false;
  }

  public boolean isHorizontalClassMergerCode() {
    return false;
  }

  public boolean isIncompleteHorizontalClassMergerCode() {
    return false;
  }

  public boolean isOutlineCode() {
    return false;
  }

  public boolean isSharedCodeObject() {
    return false;
  }

  public boolean isThrowNullCode() {
    return false;
  }

  public boolean hasMonitorInstructions() {
    return false;
  }

  public boolean isThrowExceptionCode() {
    return false;
  }

  public ThrowNullCode asThrowNullCode() {
    return null;
  }

  public ThrowExceptionCode asThrowExceptionCode() {
    return null;
  }

  /** Estimate the number of IR instructions emitted by buildIR(). */
  public final int estimatedSizeForInlining() {
    return getEstimatedSizeForInliningIfLessThanOrEquals(Integer.MAX_VALUE);
  }

  /** Compute estimatedSizeForInlining() <= threshold. */
  public int getEstimatedSizeForInliningIfLessThanOrEquals(int threshold) {
    throw new Unreachable(getClass().getTypeName());
  }

  public final boolean estimatedSizeForInliningAtMost(int threshold) {
    return getEstimatedSizeForInliningIfLessThanOrEquals(threshold) >= 0;
  }

  public abstract int estimatedDexCodeSizeUpperBoundInBytes();

  public final boolean isLirCode() {
    return asLirCode() != null;
  }

  public LirCode<Integer> asLirCode() {
    return null;
  }

  public CfCode asCfCode() {
    throw new Unreachable(getClass().getCanonicalName() + ".asCfCode()");
  }

  public CfWritableCode asCfWritableCode() {
    throw new Unreachable(getClass().getCanonicalName() + ".asCfWritableCode()");
  }

  public LazyCfCode asLazyCfCode() {
    throw new Unreachable(getClass().getCanonicalName() + ".asLazyCfCode()");
  }

  public DexCode asDexCode() {
    throw new Unreachable(getClass().getCanonicalName() + ".asDexCode()");
  }

  public DexWritableCode asDexWritableCode() {
    throw new Unreachable(getClass().getCanonicalName() + ".asDexWritableCode()");
  }

  @Override
  protected void collectMixedSectionItems(MixedSectionCollection collection) {
    throw new Unreachable();
  }

  public abstract boolean isEmptyVoidMethod();

  public boolean verifyNoInputReaders() {
    return true;
  }

  public Code getCodeAsInlining(
      DexMethod caller,
      boolean isCallerD8R8Synthesized,
      DexMethod callee,
      boolean isCalleeD8R8Synthesized,
      DexItemFactory factory) {
    throw new Unreachable();
  }

  public static Position newInlineePosition(
      Position callerPosition, Position calleePosition, boolean isCalleeD8R8Synthesized) {
    Position outermostCallee = calleePosition.getOutermostCaller();
    // If the callee is not synthetic, then just append the frame.
    assert outermostCallee.isD8R8Synthesized() == isCalleeD8R8Synthesized;
    if (!isCalleeD8R8Synthesized) {
      assert !outermostCallee.isOutline();
      return calleePosition.withOutermostCallerPosition(callerPosition);
    }
    // We can replace the position since the callee was synthesized by the compiler, however, if
    // the position carries special information we need to copy it.
    if (!outermostCallee.isOutline() && !outermostCallee.isRemoveInnerFramesIfThrowingNpe()) {
      return calleePosition.replacePosition(outermostCallee, callerPosition);
    }

    assert !callerPosition.isOutline();
    assert !callerPosition.hasCallerPosition();
    // Copy the callee frame to ensure transfer of the outline key if present.
    PositionBuilder<?, ?> newCallerBuilder =
        outermostCallee.builderWithCopy().setMethod(callerPosition.getMethod());
    // If the callee is an outline, the line must be that of the outline to maintain the positions.
    if (outermostCallee.isOutline()) {
      // This does not implement inlining an outline. The cases this hits should always be a full
      // "move as inlining" to be correct.
      assert callerPosition.isD8R8Synthesized();
      assert callerPosition.getLine() == 0;
    } else {
      newCallerBuilder.setLine(outermostCallee.getLine());
    }
<<<<<<< HEAD
    return oldPosition.replacePosition(outermostCaller, positionBuilder.build());
  }

  @Nonnull
  public abstract Code copySubtype();

  @Deprecated()
  // TODO(b/261971803): When having complete control over the positions we should not need this.
  private static Position removeSameMethodAndLineZero(
      Position calleePosition, Position callerPosition) {
    Position outermostCaller = calleePosition.getOutermostCaller();
    if (outermostCaller.getLine() == 0) {
      while (callerPosition != null
          && outermostCaller.getMethod() == callerPosition.getMethod()
          && callerPosition.getLine() == 0) {
        callerPosition = callerPosition.getCallerPosition();
      }
=======
    // Transfer other info from the caller.
    if (callerPosition.isRemoveInnerFramesIfThrowingNpe()) {
      newCallerBuilder.setRemoveInnerFramesIfThrowingNpe(true);
>>>>>>> 4156c947
    }
    return calleePosition.replacePosition(outermostCallee, newCallerBuilder.build());
  }

  public void forEachPosition(
      DexMethod method, boolean isD8R8Synthesized, Consumer<Position> positionConsumer) {
    // Intentionally empty. Override where we have fully build CF or DEX code.
  }
}<|MERGE_RESOLUTION|>--- conflicted
+++ resolved
@@ -236,32 +236,15 @@
     } else {
       newCallerBuilder.setLine(outermostCallee.getLine());
     }
-<<<<<<< HEAD
-    return oldPosition.replacePosition(outermostCaller, positionBuilder.build());
-  }
-
-  @Nonnull
-  public abstract Code copySubtype();
-
-  @Deprecated()
-  // TODO(b/261971803): When having complete control over the positions we should not need this.
-  private static Position removeSameMethodAndLineZero(
-      Position calleePosition, Position callerPosition) {
-    Position outermostCaller = calleePosition.getOutermostCaller();
-    if (outermostCaller.getLine() == 0) {
-      while (callerPosition != null
-          && outermostCaller.getMethod() == callerPosition.getMethod()
-          && callerPosition.getLine() == 0) {
-        callerPosition = callerPosition.getCallerPosition();
-      }
-=======
     // Transfer other info from the caller.
     if (callerPosition.isRemoveInnerFramesIfThrowingNpe()) {
       newCallerBuilder.setRemoveInnerFramesIfThrowingNpe(true);
->>>>>>> 4156c947
     }
     return calleePosition.replacePosition(outermostCallee, newCallerBuilder.build());
   }
+
+  @Nonnull
+  public abstract Code copySubtype();
 
   public void forEachPosition(
       DexMethod method, boolean isD8R8Synthesized, Consumer<Position> positionConsumer) {
